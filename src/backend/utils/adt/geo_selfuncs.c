/*-------------------------------------------------------------------------
 *
 * geo_selfuncs.c
 *	  Selectivity routines registered in the operator catalog in the
 *	  "oprrest" and "oprjoin" attributes.
 *
 * Portions Copyright (c) 1996-2021, PostgreSQL Global Development Group
 * Portions Copyright (c) 1994, Regents of the University of California
 *
 *
 * IDENTIFICATION
 *	  src/backend/utils/adt/geo_selfuncs.c
 *
 *	XXX These are totally bogus.  Perhaps someone will make them do
 *	something reasonable, someday.
 *
 *-------------------------------------------------------------------------
 */
#include "postgres.h"

#include "utils/builtins.h"
#include "utils/geo_decls.h"

#include "access/htup_details.h"
#include "catalog/pg_statistic.h"
#include "nodes/pg_list.h"
#include "optimizer/pathnode.h"
#include "optimizer/optimizer.h"
#include "utils/lsyscache.h"
#include "utils/typcache.h"
#include "utils/selfuncs.h"
#include "utils/rangetypes.h"


/*
 *	Selectivity functions for geometric operators.  These are bogus -- unless
 *	we know the actual key distribution in the index, we can't make a good
 *	prediction of the selectivity of these operators.
 *
 *	Note: the values used here may look unreasonably small.  Perhaps they
 *	are.  For now, we want to make sure that the optimizer will make use
 *	of a geometric index if one is available, so the selectivity had better
 *	be fairly small.
 *
 *	In general, GiST needs to search multiple subtrees in order to guarantee
 *	that all occurrences of the same key have been found.  Because of this,
 *	the estimated cost for scanning the index ought to be higher than the
 *	output selectivity would indicate.  gistcostestimate(), over in selfuncs.c,
 *	ought to be adjusted accordingly --- but until we can generate somewhat
 *	realistic numbers here, it hardly matters...
 */
 


/*
 * Range Overlaps Join Selectivity.
 */
Datum
rangeoverlapsjoinsel(PG_FUNCTION_ARGS)
{

    PlannerInfo *root = (PlannerInfo *) PG_GETARG_POINTER(0);
    Oid         operator = PG_GETARG_OID(1);
    List       *args = (List *) PG_GETARG_POINTER(2);     /* left and right columns for joins*/
    JoinType    jointype = (JoinType) PG_GETARG_INT16(3);
    SpecialJoinInfo *sjinfo = (SpecialJoinInfo *) PG_GETARG_POINTER(4);
    Oid         collation = PG_GET_COLLATION();

    double      selec = 0.005;

    VariableStatData vardata1;
    VariableStatData vardata2;
    Oid         opfuncoid;
    AttStatsSlot sslot1; // bound hist for column 1
    AttStatsSlot sslot2; // overlap hist for column 1
    AttStatsSlot sslot3; // length hist for column 1
    AttStatsSlot sslot4; // overlap hist for column 2
    AttStatsSlot sslot5; // length hist for column 2
    AttStatsSlot sslot6; // mcv for column 1
    int         nhist;
    int         nhist2;
    int         len;
    int         len2;
    int         mcv_len;
    RangeBound *hist_lower1;
    RangeBound *hist_upper1;
    float*        hist_overlap;  
    float*        hist_overlap2;  
    int         i;
    Form_pg_statistic stats1 = NULL;
    TypeCacheEntry *typcache = NULL;
    bool        join_is_reversed;
    bool        empty;
    int         loop_max;
    int         result = 0;
    float       mu1 = 0;
    float       mu2 = 0;
    dict_entry    *mcv_stats;
    
    


    get_join_variables(root, args, sjinfo,                        /* store data of left and right columns */
                       &vardata1, &vardata2, &join_is_reversed);

    typcache = range_get_typcache(fcinfo, vardata1.vartype);
    opfuncoid = get_opcode(operator);
    
    memset(&sslot1, 0, sizeof(sslot1));
    memset(&sslot2, 0, sizeof(sslot2));
    memset(&sslot3, 0, sizeof(sslot3));
    memset(&sslot4, 0, sizeof(sslot4));
    memset(&sslot5, 0, sizeof(sslot5));
    memset(&sslot6, 0, sizeof(sslot6));
    
    /* Can't use the histogram with insecure range support functions */
    if (!statistic_proc_security_check(&vardata1, opfuncoid))
        PG_RETURN_FLOAT8((float8) selec);

    if (HeapTupleIsValid(vardata1.statsTuple))
    {
        stats1 = (Form_pg_statistic) GETSTRUCT(vardata1.statsTuple);
        /* Try to get fraction of empty ranges */
        if (!get_attstatsslot(&sslot1, vardata1.statsTuple,        /* store in slot1 (5 in total) the histogram, here the bound hist */
                             STATISTIC_KIND_BOUNDS_HISTOGRAM,
                             InvalidOid, ATTSTATSSLOT_VALUES))
        {
            ReleaseVariableStats(vardata1);
            ReleaseVariableStats(vardata2);
            PG_RETURN_FLOAT8((float8) selec);
        }
        if (!get_attstatsslot(&sslot2, vardata1.statsTuple,        /* store in slot2 (5 in total) the histogram, here the overlap hist */
                             STATISTIC_KIND_OVERLAP_HISTOGRAM,
                             InvalidOid, ATTSTATSSLOT_VALUES))
        {
            ReleaseVariableStats(vardata1);
            ReleaseVariableStats(vardata2);
            PG_RETURN_FLOAT8((float8) selec);
        }
        if (!get_attstatsslot(&sslot3, vardata1.statsTuple,        /* store in slot2 (5 in total) the histogram, here the len hist */
                             STATISTIC_KIND_RANGE_LENGTH_HISTOGRAM,
                             InvalidOid, ATTSTATSSLOT_VALUES))
        {
            ReleaseVariableStats(vardata1);
            ReleaseVariableStats(vardata2);
            PG_RETURN_FLOAT8((float8) selec);
        }
        if (!get_attstatsslot(&sslot4, vardata2.statsTuple,        /* store in slot2 (5 in total) the histogram, here the overlap hist */
                             STATISTIC_KIND_OVERLAP_HISTOGRAM,
                             InvalidOid, ATTSTATSSLOT_VALUES))
        {
            ReleaseVariableStats(vardata1);
            ReleaseVariableStats(vardata2);
            PG_RETURN_FLOAT8((float8) selec);
        }
        if (!get_attstatsslot(&sslot5, vardata2.statsTuple,        /* store in slot2 (5 in total) the histogram, here the len hist */
                             STATISTIC_KIND_RANGE_LENGTH_HISTOGRAM,
                             InvalidOid, ATTSTATSSLOT_VALUES))
        {
            ReleaseVariableStats(vardata1);
            ReleaseVariableStats(vardata2);
            PG_RETURN_FLOAT8((float8) selec);
        }
        if (!get_attstatsslot(&sslot6, vardata1.statsTuple,        /* store in slot6 the mcv */
                             STATISTIC_MCV,
                             InvalidOid, ATTSTATSSLOT_VALUES))
        {
            ReleaseVariableStats(vardata1);
            ReleaseVariableStats(vardata2);
            PG_RETURN_FLOAT8((float8) selec);
        }
    }

    nhist = sslot1.nvalues;    /* split the bounds into lower and upper : bound hist contains ranges, we deserialize */
    
    hist_lower1 = (RangeBound *) palloc(sizeof(RangeBound) * nhist);
    hist_upper1 = (RangeBound *) palloc(sizeof(RangeBound) * nhist);
    for (i = 0; i < nhist; i++)
    {
        range_deserialize(typcache, DatumGetRangeTypeP(sslot1.values[i]),
                          &hist_lower1[i], &hist_upper1[i], &empty);
        /* The histogram should not contain any empty ranges */
        if (empty)
            elog(ERROR, "bounds histogram contains an empty range");
    }
    
    /*
    printf("hist_lower = [");
    for (i = 0; i < nhist; i++)
    {
        printf("%d", DatumGetInt16(hist_lower1[i].val));
        if (i < nhist - 1)
            printf(", ");
    }
    printf("]\n");
    printf("hist_upper = [");
    for (i = 0; i < nhist; i++)
    {
        printf("%d", DatumGetInt16(hist_upper1[i].val));
        if (i < nhist - 1)
            printf(", ");
    }
    printf("]\n");*/
    




    len = sslot2.nvalues;
    hist_overlap = (float*) palloc(sizeof(float)*len);

    for (i = 0; i < len; i++)
    {
        hist_overlap[i] = DatumGetFloat8(sslot2.values[i]);
                        
    }
    
<<<<<<< HEAD
/*
    printf("len : %d \n",len);
    
    printf("hist_overlap = [");
    for (i = 0; i < len; i++)
    {
        printf("%f", hist_overlap[i]);
        if (i < len - 1)
            printf(", ");
    }
    printf("]\n");
    */
    
    
    

    
    for (i = 0; i < nhist; i++)
    {
        mu1 += DatumGetFloat8(sslot3.values[i]);
    }
    mu1 = mu1 / nhist;
    
    
    
    nhist2 = sslot5.nvalues; 
    for (i = 0; i < nhist2; i++)
    {
        mu2 += DatumGetFloat8(sslot5.values[i]);
    }
    mu2 = mu2 / nhist2;

    
    
    
=======
>>>>>>> 921d84a4
    len2 = sslot4.nvalues;
    hist_overlap2 = (float*) palloc(sizeof(float)*len2);

    for (i = 0; i < len2; i++)
    {
        hist_overlap2[i] = DatumGetFloat8(sslot4.values[i]);
                        
    }
    
<<<<<<< HEAD


    mcv_len = sslot6.nvalues;
    mcv_stats = (dict_entry*) palloc(sizeof(dict_entry)*mcv_len);
    for (i = 0; i < mcv_len; i++)
    {
        mcv_stats[i] = *(dict_entry *) sslot6.values[i];
        printf("value : %d\n", mcv_stats[i].value);
                        
    }

    
    
    
    /*          join estimation        */
=======
>>>>>>> 921d84a4
    if (len<len2){
    	loop_max = len;
    }else{
        loop_max = len2;
    }

    // join estimation
    for (i=0;i<loop_max;i++){
    	result += hist_overlap[i]  * hist_overlap2[i] ;
    }
    
    printf("result : %d\n",result);
    
    // transform to a percentage
    selec = result / (float)(nhist * nhist2);
 
    printf("selec : %f\n",selec);

    pfree(hist_lower1);
    pfree(hist_upper1);
    pfree(hist_overlap);
    pfree(hist_overlap2);

    free_attstatsslot(&sslot1);
    free_attstatsslot(&sslot2);
    free_attstatsslot(&sslot3);
    free_attstatsslot(&sslot4);
    free_attstatsslot(&sslot5);
    free_attstatsslot(&sslot6);

    ReleaseVariableStats(vardata1);
    ReleaseVariableStats(vardata2);

    CLAMP_PROBABILITY(selec);
    PG_RETURN_FLOAT8((float8) selec);
}

/*
 * Selectivity for operators that depend on area, such as "overlap".
 */

Datum
areasel(PG_FUNCTION_ARGS)
{
	PG_RETURN_FLOAT8(0.005);
}

Datum
areajoinsel(PG_FUNCTION_ARGS)
{
	PG_RETURN_FLOAT8(0.005);
}

/*
 *	positionsel
 *
 * How likely is a box to be strictly left of (right of, above, below)
 * a given box?
 */

Datum
positionsel(PG_FUNCTION_ARGS)
{
	PG_RETURN_FLOAT8(0.1);
}

Datum
positionjoinsel(PG_FUNCTION_ARGS)
{
	PG_RETURN_FLOAT8(0.1);
}

/*
 *	contsel -- How likely is a box to contain (be contained by) a given box?
 *
 * This is a tighter constraint than "overlap", so produce a smaller
 * estimate than areasel does.
 */

Datum
contsel(PG_FUNCTION_ARGS)
{
	PG_RETURN_FLOAT8(0.001);
}

Datum
contjoinsel(PG_FUNCTION_ARGS)
{
	PG_RETURN_FLOAT8(0.001);
}<|MERGE_RESOLUTION|>--- conflicted
+++ resolved
@@ -51,6 +51,10 @@
  */
  
 
+int convert_bound_to_index1(int bound, int step, int min){
+	return (int) ( (bound - min) / step);
+}
+
 
 /*
  * Range Overlaps Join Selectivity.
@@ -77,16 +81,28 @@
     AttStatsSlot sslot4; // overlap hist for column 2
     AttStatsSlot sslot5; // length hist for column 2
     AttStatsSlot sslot6; // mcv for column 1
+    AttStatsSlot sslot7; // bound hist for column 2
     int         nhist;
     int         nhist2;
+    int         nhist7;
     int         len;
     int         len2;
     int         mcv_len;
+    int         step1;
+    int         step2;
+    int         lower_bound;
+    int       	upper_bound;
+    int 	index1;
+    int 	index2;
+    
     RangeBound *hist_lower1;
     RangeBound *hist_upper1;
+    RangeBound *hist_lower2;
+    RangeBound *hist_upper2;
     float*        hist_overlap;  
     float*        hist_overlap2;  
     int         i;
+    int         j;
     Form_pg_statistic stats1 = NULL;
     TypeCacheEntry *typcache = NULL;
     bool        join_is_reversed;
@@ -112,6 +128,7 @@
     memset(&sslot4, 0, sizeof(sslot4));
     memset(&sslot5, 0, sizeof(sslot5));
     memset(&sslot6, 0, sizeof(sslot6));
+    memset(&sslot7, 0, sizeof(sslot7));
     
     /* Can't use the histogram with insecure range support functions */
     if (!statistic_proc_security_check(&vardata1, opfuncoid))
@@ -163,6 +180,14 @@
         }
         if (!get_attstatsslot(&sslot6, vardata1.statsTuple,        /* store in slot6 the mcv */
                              STATISTIC_MCV,
+                             InvalidOid, ATTSTATSSLOT_VALUES))
+        {
+            ReleaseVariableStats(vardata1);
+            ReleaseVariableStats(vardata2);
+            PG_RETURN_FLOAT8((float8) selec);
+        }
+        if (!get_attstatsslot(&sslot7, vardata2.statsTuple,        /* store in slot1 (5 in total) the histogram, here the bound hist */
+                             STATISTIC_KIND_BOUNDS_HISTOGRAM,
                              InvalidOid, ATTSTATSSLOT_VALUES))
         {
             ReleaseVariableStats(vardata1);
@@ -184,6 +209,26 @@
             elog(ERROR, "bounds histogram contains an empty range");
     }
     
+    
+
+    
+    
+    nhist7 = sslot7.nvalues;    /* split the bounds into lower and upper : bound hist contains ranges, we deserialize */
+    
+    hist_lower2 = (RangeBound *) palloc(sizeof(RangeBound) * nhist7);
+    hist_upper2 = (RangeBound *) palloc(sizeof(RangeBound) * nhist7);
+    for (i = 0; i < nhist7; i++)
+    {
+        range_deserialize(typcache, DatumGetRangeTypeP(sslot7.values[i]),
+                          &hist_lower2[i], &hist_upper2[i], &empty);
+        /* The histogram should not contain any empty ranges */
+        if (empty)
+            elog(ERROR, "bounds histogram contains an empty range");
+    }
+    
+    
+
+    
     /*
     printf("hist_lower = [");
     for (i = 0; i < nhist; i++)
@@ -215,7 +260,6 @@
                         
     }
     
-<<<<<<< HEAD
 /*
     printf("len : %d \n",len);
     
@@ -232,7 +276,7 @@
     
     
 
-    
+    /*
     for (i = 0; i < nhist; i++)
     {
         mu1 += DatumGetFloat8(sslot3.values[i]);
@@ -241,18 +285,16 @@
     
     
     
+    
+    for (i = 0; i < nhist2; i++)
+    {
+        mu2 += DatumGetFloat8(sslot5.values[i]);
+    }
+    mu2 = mu2 / nhist2;*/
+
     nhist2 = sslot5.nvalues; 
-    for (i = 0; i < nhist2; i++)
-    {
-        mu2 += DatumGetFloat8(sslot5.values[i]);
-    }
-    mu2 = mu2 / nhist2;
-
-    
-    
-    
-=======
->>>>>>> 921d84a4
+    
+    
     len2 = sslot4.nvalues;
     hist_overlap2 = (float*) palloc(sizeof(float)*len2);
 
@@ -262,7 +304,6 @@
                         
     }
     
-<<<<<<< HEAD
 
 
     mcv_len = sslot6.nvalues;
@@ -270,7 +311,7 @@
     for (i = 0; i < mcv_len; i++)
     {
         mcv_stats[i] = *(dict_entry *) sslot6.values[i];
-        printf("value : %d\n", mcv_stats[i].value);
+        //printf("value : %d\n", mcv_stats[i].value);
                         
     }
 
@@ -278,20 +319,30 @@
     
     
     /*          join estimation        */
-=======
->>>>>>> 921d84a4
-    if (len<len2){
-    	loop_max = len;
-    }else{
-        loop_max = len2;
-    }
-
-    // join estimation
-    for (i=0;i<loop_max;i++){
-    	result += hist_overlap[i]  * hist_overlap2[i] ;
-    }
+    step1 = (DatumGetInt32(hist_upper1[nhist-1].val) - DatumGetInt32(hist_lower1[0].val)) / len;
+    step2 = (DatumGetInt32(hist_upper2[nhist7-1].val) - DatumGetInt32(hist_lower2[0].val)) / len2;
+    
+    
+    // loop over left column
+    for (i=0;i<len-1;i++){
+    	lower_bound = DatumGetInt32(hist_lower1[0].val) + i * step1;
+    	upper_bound = DatumGetInt32(hist_lower1[0].val) + (i+1) * step1;
+    	index1 = convert_bound_to_index1(lower_bound, step2, DatumGetInt32(hist_lower2[0].val));
+    	index2 = convert_bound_to_index1(upper_bound, step2, DatumGetInt32(hist_lower2[0].val));
+    	
+    	for (j = index1; j <= index2; j++){
+    		if (j < len2 && j>= 0){
+			result = result + hist_overlap[i] * hist_overlap2[j];
+		}		
+	}	
+    }
+    
+    
+
     
     printf("result : %d\n",result);
+    printf("nhist: %d\n",nhist);
+    printf("nhist2 : %d\n",nhist2);
     
     // transform to a percentage
     selec = result / (float)(nhist * nhist2);
